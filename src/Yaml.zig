const std = @import("std");
const assert = std.debug.assert;
const math = std.math;
const mem = std.mem;
const log = std.log.scoped(.yaml);

const Allocator = mem.Allocator;
const ArenaAllocator = std.heap.ArenaAllocator;
const ErrorBundle = std.zig.ErrorBundle;
const Node = Tree.Node;
const Parser = @import("Parser.zig");
const ParseError = Parser.ParseError;
const Tokenizer = @import("Tokenizer.zig");
const Token = Tokenizer.Token;
const Tree = @import("Tree.zig");
const Yaml = @This();

source: []const u8,
docs: std.ArrayListUnmanaged(Value) = .empty,
tree: ?Tree = null,
parse_errors: ErrorBundle = .empty,

pub fn deinit(self: *Yaml, gpa: Allocator) void {
    for (self.docs.items) |*value| {
        value.deinit(gpa);
    }
    self.docs.deinit(gpa);
    if (self.tree) |*tree| {
        tree.deinit(gpa);
    }
    self.parse_errors.deinit(gpa);
    self.* = undefined;
}

pub fn load(self: *Yaml, gpa: Allocator) !void {
    var parser = try Parser.init(gpa, self.source);
    defer parser.deinit(gpa);

    parser.parse(gpa) catch |err| switch (err) {
        error.ParseFailure => {
            self.parse_errors = try parser.errors.toOwnedBundle("");
            return error.ParseFailure;
        },
        else => return err,
    };

    self.tree = try parser.toOwnedTree(gpa);

    try self.docs.ensureTotalCapacityPrecise(gpa, self.tree.?.docs.len);

    for (self.tree.?.docs) |node| {
        const value = try Value.fromNode(gpa, self.tree.?, node);
        self.docs.appendAssumeCapacity(value);
    }
}

pub fn parse(self: Yaml, arena: Allocator, comptime T: type) Error!T {
    if (self.docs.items.len == 0) {
        if (@typeInfo(T) == .void) return {};
        return error.TypeMismatch;
    }

    if (self.docs.items.len == 1) {
        return self.parseValue(arena, T, self.docs.items[0]);
    }

    switch (@typeInfo(T)) {
        .array => |info| {
            var parsed: T = undefined;
            for (self.docs.items, 0..) |doc, i| {
                parsed[i] = try self.parseValue(arena, info.child, doc);
            }
            return parsed;
        },
        .pointer => |info| {
            switch (info.size) {
                .slice => {
                    var parsed = try arena.alloc(info.child, self.docs.items.len);
                    for (self.docs.items, 0..) |doc, i| {
                        parsed[i] = try self.parseValue(arena, info.child, doc);
                    }
                    return parsed;
                },
                else => return error.TypeMismatch,
            }
        },
        .@"union" => return error.Unimplemented,
        else => return error.TypeMismatch,
    }
}

fn parseValue(self: Yaml, arena: Allocator, comptime T: type, value: Value) Error!T {
    return switch (@typeInfo(T)) {
        .int => self.parseInt(T, value),
        .bool => self.parseBoolean(bool, value),
        .float => self.parseFloat(T, value),
        .@"struct" => self.parseStruct(arena, T, try value.asMap()),
        .@"union" => self.parseUnion(arena, T, value),
        .array => self.parseArray(arena, T, try value.asList()),
        .pointer => if (value.asList()) |list| {
            return self.parsePointer(arena, T, .{ .list = list });
        } else |_| {
            const scalar = try value.asScalar();
            return self.parsePointer(arena, T, .{ .scalar = try arena.dupe(u8, scalar) });
        },
        .@"enum" => self.parseEnum(T, value),
        .void => error.TypeMismatch,
        .optional => unreachable,
        else => error.Unimplemented,
    };
}

fn parseInt(self: Yaml, comptime T: type, value: Value) Error!T {
    _ = self;
    const scalar = try value.asScalar();
    return try std.fmt.parseInt(T, scalar, 0);
}

fn parseFloat(self: Yaml, comptime T: type, value: Value) Error!T {
    _ = self;
    const scalar = try value.asScalar();
    return try std.fmt.parseFloat(T, scalar);
}

fn parseBoolean(self: Yaml, comptime T: type, value: Value) Error!T {
    _ = self;
    const raw = try value.asScalar();

    if (raw.len > 0 and raw.len <= longestBooleanValueString) {
        var buffer: [longestBooleanValueString]u8 = undefined;
        const lower_raw = std.ascii.lowerString(&buffer, raw);

        for (supportedTruthyBooleanValue) |v| {
            if (std.mem.eql(u8, v, lower_raw)) {
                return true;
            }
        }

        for (supportedFalsyBooleanValue) |v| {
            if (std.mem.eql(u8, v, lower_raw)) {
                return false;
            }
        }
    }

    return error.TypeMismatch;
}

fn parseUnion(self: Yaml, arena: Allocator, comptime T: type, value: Value) Error!T {
    const union_info = @typeInfo(T).@"union";

    if (union_info.tag_type) |_| {
        inline for (union_info.fields) |field| {
            if (self.parseValue(arena, field.type, value)) |u_value| {
                return @unionInit(T, field.name, u_value);
            } else |err| switch (err) {
                error.InvalidCharacter => {},
                error.TypeMismatch => {},
                error.StructFieldMissing => {},
                else => return err,
            }
        }
    } else return error.UntaggedUnion;

    return error.UnionTagMissing;
}

fn parseOptional(self: Yaml, arena: Allocator, comptime T: type, value: ?Value) Error!T {
    const unwrapped = value orelse return null;
    const opt_info = @typeInfo(T).optional;
    return @as(T, try self.parseValue(arena, opt_info.child, unwrapped));
}

fn parseStruct(self: Yaml, arena: Allocator, comptime T: type, map: Map) Error!T {
    const struct_info = @typeInfo(T).@"struct";
    var parsed: T = undefined;

    inline for (struct_info.fields) |field| {
        var value: ?Value = map.get(field.name) orelse blk: {
            const field_name = try mem.replaceOwned(u8, arena, field.name, "_", "-");
            break :blk map.get(field_name);
        };

        if (@typeInfo(field.type) == .optional) {
            if (value == null) blk: {
                const maybe_default_value = field.defaultValue() orelse break :blk;
                value = Value.encode(arena, maybe_default_value) catch break :blk;
            }
            @field(parsed, field.name) = try self.parseOptional(arena, field.type, value);
            continue;
        }

        const unwrapped = value orelse {
            log.debug("missing struct field: {s}: {s}", .{ field.name, @typeName(field.type) });
            return error.StructFieldMissing;
        };
        @field(parsed, field.name) = try self.parseValue(arena, field.type, unwrapped);
    }

    return parsed;
}

fn parsePointer(self: Yaml, arena: Allocator, comptime T: type, value: Value) Error!T {
    const ptr_info = @typeInfo(T).pointer;

    switch (ptr_info.size) {
        .slice => {
            if (ptr_info.child == u8) {
                return try arena.dupe(u8, try value.asScalar());
            }

            var parsed = try arena.alloc(ptr_info.child, value.list.len);
            for (value.list, 0..) |elem, i| {
                parsed[i] = try self.parseValue(arena, ptr_info.child, elem);
            }
            return parsed;
        },
        else => return error.Unimplemented,
    }
}

fn parseArray(self: Yaml, arena: Allocator, comptime T: type, list: List) Error!T {
    const array_info = @typeInfo(T).array;
    if (array_info.len != list.len) return error.ArraySizeMismatch;

    var parsed: T = undefined;
    for (list, 0..) |elem, i| {
        parsed[i] = try self.parseValue(arena, array_info.child, elem);
    }

    return parsed;
}

<<<<<<< HEAD
pub fn stringify(self: Yaml, writer: *std.Io.Writer) !void {
=======
fn parseEnum(self: Yaml, comptime T: type, value: Value) Error!T {
    _ = self;

    const scalar = try value.asScalar();
    return std.meta.stringToEnum(T, scalar) orelse error.InvalidEnum;
}

pub fn stringify(self: Yaml, writer: anytype) !void {
>>>>>>> 08772896
    for (self.docs.items, self.tree.?.docs) |doc, node| {
        try writer.writeAll("---");
        if (self.tree.?.directive(node)) |directive| {
            try writer.print(" !{s}", .{directive});
        }
        try writer.writeByte('\n');
        try doc.stringify(writer, .{});
        try writer.writeByte('\n');
    }
    try writer.writeAll("...\n");
}

const supportedTruthyBooleanValue: [4][]const u8 = .{ "y", "yes", "on", "true" };
const supportedFalsyBooleanValue: [4][]const u8 = .{ "n", "no", "off", "false" };

const longestBooleanValueString = blk: {
    var lengths: [supportedTruthyBooleanValue.len + supportedFalsyBooleanValue.len]usize = undefined;
    for (supportedTruthyBooleanValue, 0..) |v, i| {
        lengths[i] = v.len;
    }
    for (supportedFalsyBooleanValue, supportedTruthyBooleanValue.len..) |v, i| {
        lengths[i] = v.len;
    }
    break :blk mem.max(usize, &lengths);
};

pub const Error = error{
    InvalidCharacter,
    Unimplemented,
    TypeMismatch,
    StructFieldMissing,
    ArraySizeMismatch,
    UntaggedUnion,
    UnionTagMissing,
    Overflow,
    OutOfMemory,
    InvalidEnum,
};

pub const YamlError = error{
    UnexpectedNodeType,
    DuplicateMapKey,
    OutOfMemory,
    CannotEncodeValue,
} || ParseError || std.fmt.ParseIntError;

pub const StringifyError = error{
    OutOfMemory,
} || YamlError || std.fs.File.WriteError || std.Io.Writer.Error;

pub const List = []Value;
pub const Map = std.StringArrayHashMapUnmanaged(Value);

pub const Value = union(enum) {
    empty,
    scalar: []const u8,
    list: List,
    map: Map,

    pub fn deinit(self: *Value, gpa: Allocator) void {
        switch (self.*) {
            .scalar => |scalar| gpa.free(scalar),
            .list => |list| {
                for (list) |*value| {
                    value.deinit(gpa);
                }
                gpa.free(list);
            },
            .map => |*map| {
                for (map.keys(), map.values()) |key, *value| {
                    gpa.free(key);
                    value.deinit(gpa);
                }
                map.deinit(gpa);
            },
            .empty => {},
        }
    }

    pub fn asScalar(self: Value) ![]const u8 {
        if (self != .scalar) return error.TypeMismatch;
        return self.scalar;
    }

    pub fn asList(self: Value) !List {
        if (self != .list) return error.TypeMismatch;
        return self.list;
    }

    pub fn asMap(self: Value) !Map {
        if (self != .map) return error.TypeMismatch;
        return self.map;
    }

    const StringifyArgs = struct {
        indentation: usize = 0,
        should_inline_first_key: bool = false,
    };

    pub fn stringify(self: Value, writer: *std.Io.Writer, args: StringifyArgs) StringifyError!void {
        switch (self) {
            .empty => return,
            .scalar => |scalar| return writer.print("{s}", .{scalar}),
            .list => |list| {
                const len = list.len;
                if (len == 0) return;

                const first = list[0];
                if (first.isCompound()) {
                    for (list, 0..) |elem, i| {
                        const indentation = try writer.writableSlice(args.indentation);
                        @memset(indentation, ' ');
                        try writer.writeAll("- ");
                        try elem.stringify(writer, .{
                            .indentation = args.indentation + 2,
                            .should_inline_first_key = true,
                        });
                        if (i < len - 1) {
                            try writer.writeByte('\n');
                        }
                    }
                    return;
                }

                try writer.writeAll("[ ");
                for (list, 0..) |elem, i| {
                    try elem.stringify(writer, args);
                    if (i < len - 1) {
                        try writer.writeAll(", ");
                    }
                }
                try writer.writeAll(" ]");
            },
            .map => |map| {
                const len = map.count();
                if (len == 0) return;

                var i: usize = 0;
                for (map.keys(), map.values()) |key, value| {
                    if (!args.should_inline_first_key or i != 0) {
                        const indentation = try writer.writableSlice(args.indentation);
                        @memset(indentation, ' ');
                    }
                    try writer.print("{s}: ", .{key});

                    const should_inline = blk: {
                        if (!value.isCompound()) break :blk true;
                        if (value == .list and value.list.len > 0 and !value.list[0].isCompound()) break :blk true;
                        break :blk false;
                    };

                    if (should_inline) {
                        try value.stringify(writer, args);
                    } else {
                        try writer.writeByte('\n');
                        try value.stringify(writer, .{
                            .indentation = args.indentation + 4,
                        });
                    }

                    if (i < len - 1) {
                        try writer.writeByte('\n');
                    }

                    i += 1;
                }
            },
        }
    }

    fn isCompound(self: Value) bool {
        return switch (self) {
            .list, .map => true,
            else => false,
        };
    }

    fn fromNode(gpa: Allocator, tree: Tree, node_index: Node.Index) YamlError!Value {
        const tag = tree.nodeTag(node_index);
        switch (tag) {
            .doc => {
                const inner = tree.nodeData(node_index).maybe_node.unwrap() orelse return .empty;
                return Value.fromNode(gpa, tree, inner);
            },
            .doc_with_directive => {
                const inner = tree.nodeData(node_index).doc_with_directive.maybe_node.unwrap() orelse return .empty;
                return Value.fromNode(gpa, tree, inner);
            },
            .map_single => {
                const entry = tree.nodeData(node_index).map;

                // TODO use ContextAdapted HashMap and do not duplicate keys, intern
                // in a contiguous string buffer.
                var out_map: Map = .empty;
                errdefer out_map.deinit(gpa);
                try out_map.ensureTotalCapacity(gpa, 1);

                const key = try gpa.dupe(u8, tree.rawString(entry.key, entry.key));
                errdefer gpa.free(key);

                const gop = out_map.getOrPutAssumeCapacity(key);
                if (gop.found_existing) return error.DuplicateMapKey;

                gop.value_ptr.* = if (entry.maybe_node.unwrap()) |value|
                    try Value.fromNode(gpa, tree, value)
                else
                    .empty;

                return Value{ .map = out_map };
            },
            .map_many => {
                const extra_index = tree.nodeData(node_index).extra;
                const map = tree.extraData(Tree.Map, extra_index);

                // TODO use ContextAdapted HashMap and do not duplicate keys, intern
                // in a contiguous string buffer.
                var out_map: Map = .empty;
                errdefer {
                    for (out_map.keys(), out_map.values()) |key, *value| {
                        gpa.free(key);
                        value.deinit(gpa);
                    }
                    out_map.deinit(gpa);
                }
                try out_map.ensureTotalCapacity(gpa, map.data.map_len);

                var extra_end = map.end;
                for (0..map.data.map_len) |_| {
                    const entry = tree.extraData(Tree.Map.Entry, extra_end);
                    extra_end = entry.end;

                    const key = try gpa.dupe(u8, tree.rawString(entry.data.key, entry.data.key));
                    errdefer gpa.free(key);

                    const gop = out_map.getOrPutAssumeCapacity(key);
                    if (gop.found_existing) return error.DuplicateMapKey;

                    gop.value_ptr.* = if (entry.data.maybe_node.unwrap()) |value|
                        try Value.fromNode(gpa, tree, value)
                    else
                        .empty;
                }

                return Value{ .map = out_map };
            },
            .list_empty => {
                return Value{ .list = &.{} };
            },
            .list_one => {
                const value_index = tree.nodeData(node_index).node;
                const out_list = try gpa.alloc(Value, 1);
                errdefer gpa.free(out_list);
                const value = try Value.fromNode(gpa, tree, value_index);
                out_list[0] = value;
                return Value{ .list = out_list };
            },
            .list_two => {
                const list = tree.nodeData(node_index).list;
                const out_list = try gpa.alloc(Value, 2);
                errdefer {
                    for (out_list) |*value| {
                        value.deinit(gpa);
                    }
                    gpa.free(out_list);
                }
                for (out_list, &[2]Node.Index{ list.el1, list.el2 }) |*out, value_index| {
                    out.* = try Value.fromNode(gpa, tree, value_index);
                }
                return Value{ .list = out_list };
            },
            .list_many => {
                const extra_index = tree.nodeData(node_index).extra;
                const list = tree.extraData(Tree.List, extra_index);

                var out_list: std.ArrayListUnmanaged(Value) = .empty;
                errdefer for (out_list.items) |*value| {
                    value.deinit(gpa);
                };
                defer out_list.deinit(gpa);
                try out_list.ensureTotalCapacityPrecise(gpa, list.data.list_len);

                var extra_end = list.end;
                for (0..list.data.list_len) |_| {
                    const elem = tree.extraData(Tree.List.Entry, extra_end);
                    extra_end = elem.end;

                    const value = try Value.fromNode(gpa, tree, elem.data.node);
                    out_list.appendAssumeCapacity(value);
                }

                return Value{ .list = try out_list.toOwnedSlice(gpa) };
            },
            .string_value => {
                const raw = tree.nodeData(node_index).string.slice(tree);
                return Value{ .scalar = try gpa.dupe(u8, raw) };
            },
            .value => {
                const raw = tree.nodeScope(node_index).rawString(tree);
                return Value{ .scalar = try gpa.dupe(u8, raw) };
            },
        }
    }

    pub fn encode(arena: Allocator, input: anytype) YamlError!?Value {
        switch (@typeInfo(@TypeOf(input))) {
            .comptime_int,
            .int,
            .comptime_float,
            .float,
            => return Value{ .scalar = try std.fmt.allocPrint(arena, "{d}", .{input}) },

            .@"struct" => |info| if (info.is_tuple) {
                var list: std.ArrayListUnmanaged(Value) = .empty;
                try list.ensureTotalCapacityPrecise(arena, info.fields.len);

                inline for (info.fields) |field| {
                    if (try encode(arena, @field(input, field.name))) |value| {
                        list.appendAssumeCapacity(value);
                    }
                }

                return Value{ .list = try list.toOwnedSlice(arena) };
            } else {
                var map: Map = .empty;
                try map.ensureTotalCapacity(arena, info.fields.len);

                inline for (info.fields) |field| {
                    if (try encode(arena, @field(input, field.name))) |value| {
                        const key = try arena.dupe(u8, field.name);
                        map.putAssumeCapacityNoClobber(key, value);
                    }
                }

                return Value{ .map = map };
            },

            .@"union" => |info| if (info.tag_type) |tag_type| {
                inline for (info.fields) |field| {
                    if (@field(tag_type, field.name) == input) {
                        return try encode(arena, @field(input, field.name));
                    }
                } else unreachable;
            } else return error.UntaggedUnion,

            .array => return encode(arena, &input),

            .pointer => |info| switch (info.size) {
                .one => switch (@typeInfo(info.child)) {
                    .array => |child_info| {
                        const Slice = []const child_info.child;
                        return encode(arena, @as(Slice, input));
                    },
                    else => {
                        @compileError("Unhandled type: " ++ @typeName(info.child));
                    },
                },
                .slice => {
                    if (info.child == u8) {
                        return Value{ .scalar = try arena.dupe(u8, input) };
                    }

                    var list: std.ArrayListUnmanaged(Value) = .empty;
                    try list.ensureTotalCapacityPrecise(arena, input.len);

                    for (input) |elem| {
                        if (try encode(arena, elem)) |value| {
                            list.appendAssumeCapacity(value);
                        } else {
                            log.debug("Could not encode value in a list: {any}", .{elem});
                            return error.CannotEncodeValue;
                        }
                    }

                    return Value{ .list = try list.toOwnedSlice(arena) };
                },
                else => {
                    @compileError("Unhandled type: " ++ @typeName(@TypeOf(input)));
                },
            },

            // TODO we should probably have an option to encode `null` and also
            // allow for some default value too.
            .optional => return if (input) |val| encode(arena, val) else null,

            .null => return null,
            .bool => return Value{ .boolean = input },
            .@"enum" => return Value{ .scalar = try arena.dupe(u8, @tagName(input)) },

            else => {
                @compileError("Unhandled type: " ++ @typeName(@TypeOf(input)));
            },
        }
    }
};

pub const ErrorMsg = struct {
    msg: []const u8,
    line_col: Tree.LineCol,

    pub fn deinit(err: *ErrorMsg, gpa: Allocator) void {
        gpa.free(err.msg);
    }
};

test {
    _ = @import("Yaml/test.zig");
}<|MERGE_RESOLUTION|>--- conflicted
+++ resolved
@@ -231,9 +231,6 @@
     return parsed;
 }
 
-<<<<<<< HEAD
-pub fn stringify(self: Yaml, writer: *std.Io.Writer) !void {
-=======
 fn parseEnum(self: Yaml, comptime T: type, value: Value) Error!T {
     _ = self;
 
@@ -241,8 +238,7 @@
     return std.meta.stringToEnum(T, scalar) orelse error.InvalidEnum;
 }
 
-pub fn stringify(self: Yaml, writer: anytype) !void {
->>>>>>> 08772896
+pub fn stringify(self: Yaml, writer: *std.Io.Writer) !void {
     for (self.docs.items, self.tree.?.docs) |doc, node| {
         try writer.writeAll("---");
         if (self.tree.?.directive(node)) |directive| {
